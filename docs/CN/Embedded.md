--- conflicted
+++ resolved
@@ -47,17 +47,11 @@
 你也可以通过实现 `remote.Remote`、`local.Local` 接口来实现自己的本地、远程缓存。
 
 > FreeCache 使用注意事项：
-<<<<<<< HEAD
 >
 > 缓存key的大小需要小于65535，否则无法存入到本地缓存中（The key is larger than 65535）  
 > 缓存value的大小需要小于缓存总容量的1/1024，否则无法存入到本地缓存中（The entry size need less than 1/1024 of cache size）  
 > 内嵌的FreeCache实例内部共享了一个 `innerCache` 实例，防止当多个缓存实例都使用 FreeCache 时内存占用过多。因此，共享 `innerCache` 会以第一次创建的配置的内存容量和过期时间为准。
-=======
-> 
-> 缓存key的大小需要小于65535，否则无法存入到本地缓存中（The key is larger than 65535）  
-> 缓存value的大小需要小于缓存总容量的1/1024，否则无法存入到本地缓存中（The entry size need less than 1/1024 of cache size）  
-> 内嵌的FreeCache实例内部共享了一个 `innerCache` 实例，防止当多个缓存实例都使用 FreeCache 时内存占用过多。因此，共享 `innerCache` 会以第一次创建的配置的内存容量和过期时间为准。  
->>>>>>> 5e6988bb
+
 
 # 指标采集统计
 
